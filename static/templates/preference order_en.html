--- conflicted
+++ resolved
@@ -1,332 +1,319 @@
-<!DOCTYPE html>
-<html lang="fr">
-<head>
-  <meta charset="UTF-8">
-  <title>Classement des Conditions</title>
-  <style>
-    body {
-      font-family: sans-serif;
-      padding: 2rem;
-      max-width: 1000px;
-      margin: auto;
-    }
-
-    h2 { margin-bottom: 0.5rem; }
-
-    .instructions {
-      margin-bottom: 1.5rem;
-      padding: 10px;
-      background: #f9f9f9;
-      border-left: 4px solid #0077cc;
-    }
-
-    .arrow-container {
-      position: relative;
-      height: 220px;
-      margin-bottom: 0.5rem;
-      display: flex;
-      align-items: center;
-      justify-content: center;
-    }
-
-    .arrow-background {
-      position: absolute;
-      width: 100%;
-      height: 100%;
-      background: url('data:image/svg+xml;utf8,<svg xmlns="http://www.w3.org/2000/svg" viewBox="0 0 1000 120"><polygon points="0,0 950,0 990,60 950,120 0,120" fill="white" stroke="black" stroke-width="3"/></svg>') no-repeat center;
-      background-size: contain;
-      z-index: 0;
-    }
-
-    .arrow-zone {
-      display: flex;
-      gap: 10px;
-      z-index: 1;
-    }
-
-    .arrow-slot {
-      width: 120px;
-      height: 60px;
-      border: 2px dashed #ccc;
-      background: white;
-      border-radius: 5px;
-      flex-shrink: 0;
-      display: flex;
-      align-items: center;
-      justify-content: center;
-      text-align: center;
-      font-size: 0.85rem;
-    }
-
-    .arrow-footer {
-      display: flex;
-      justify-content: space-between;
-      margin-top: 0.2rem;
-      padding: 0 10px;
-    }
-
-    .arrow-footer span {
-      font-size: 0.9rem;
-      font-style: italic;
-    }
-
-    .condition-bank {
-      display: flex;
-      flex-wrap: wrap;
-      justify-content: center;
-      gap: 10px;
-      padding: 15px;
-      border: 2px solid black;
-      border-radius: 5px;
-      background: #fafafa;
-      height: 180px;
-      overflow-y: auto;
-      margin-top: 1.5rem;
-    }
-
-    .condition-item {
-      width: 220px;
-      height: 60px;
-      box-sizing: border-box;
-      padding: 10px;
-      background: #f0f0f0;
-      border: 1px solid #bbb;
-      border-radius: 5px;
-      cursor: grab;
-      display: flex;
-      align-items: center;
-      justify-content: center;
-      text-align: center;
-      font-size: 0.9rem;
-    }
-
-    button {
-      margin-top: 1.5rem;
-      padding: 10px 20px;
-      font-size: 1rem;
-    }
-  </style>
-</head>
-
-<body>
-
-  <h2>Ranking of communications</h2>
-  <div id="preference-timer" style="font-weight:bold; color:#b00; text-align:right; margin-bottom:1rem;"></div>
-  <div class="instructions">
-    Drag each condition of communication into a box on the arrow, from left to right (from least to most preferred).<br>
-    You may adjust your ranking at any time.<br>
-    <strong>There are no right or wrong answers</strong> — we are simply interested in your personal preference.
-  </div>
-
-  <div class="arrow-container">
-    <div class="arrow-background"></div>
-    <div class="arrow-zone" id="arrowSlots"></div>
-  </div>
-
-  <div class="arrow-footer">
-    <span>Least preferred</span>
-    <span>Most preferred</span>
-  </div>
-
-  <div class="condition-bank" id="conditionBank" ondrop="drop(event)" ondragover="allowDrop(event)"></div>
-
-  <div style="margin-top: 1.5rem;">
-    <h3 style="margin-bottom: 0.5rem; font-size: 1rem;">Comments and remarks</h3>
-    <textarea id="explanationText" name="explanation_text" rows="4" cols="80" style="width: 100%; padding: 10px; border: 1px solid #ccc; border-radius: 5px; font-family: sans-serif;" placeholder="You can add any comments or remarks here (optional)..."></textarea>
-  </div>
-
-  <form id="rankingForm" method="POST" action="/submit_qex_ranking">
-    <input type="hidden" name="ranking_data" id="rankingDataInput">
-    <input type="hidden" name="timeout_bool" id="timeoutBoolInput" value="false">
-    <input type="hidden" name="explanation_text" id="explanationDataInput">
-    <button type="submit" id="submitBtn" disabled>Valider</button>
-  </form>
-
-  <script>
-    // Timer logic (similar to other questionnaires)
-    const timer_PREFERENCE = {{ preference_length|default(60) }};
-    let timeLeft = timer_PREFERENCE;
-    let timerInterval = null;
-    let preferenceSubmitted = false;
-
-    function updateTimerDisplay() {
-      const timerDiv = document.getElementById('preference-timer');
-      if (timerDiv) timerDiv.textContent = `Time left: ${timeLeft}s`;
-    }
-
-    function collectRankingDataWithNan() {
-      const slots = Array.from(document.querySelectorAll('.arrow-slot'));
-      const ranking = slots.map(slot => {
-        if (slot.hasChildNodes()) {
-          return slot.textContent.trim();
-        } else {
-          return "nan";
-        }
-      });
-      return ranking;
-    }
-
-    function submitPreferenceByTimer() {
-      if (preferenceSubmitted) return;
-      preferenceSubmitted = true;
-      const ranking = collectRankingDataWithNan();
-      rankingDataInput.value = JSON.stringify(ranking);
-      document.getElementById('timeoutBoolInput').value = "true";
-      document.getElementById('explanationDataInput').value = document.getElementById('explanationText').value;
-      submitBtn.disabled = true;
-      document.getElementById('rankingForm').submit();
-    }
-
-    function startPreferenceTimer() {
-      updateTimerDisplay();
-      timerInterval = setInterval(() => {
-        timeLeft -= 1;
-        updateTimerDisplay();
-        if (timeLeft <= 0) {
-          clearInterval(timerInterval);
-          submitPreferenceByTimer();
-        }
-      }, 1000);
-    }
-
-    const conditions = [
-      /*
-      "Assets - Visual", "Assets - Vocal",
-      "Recipes - Visual", "Recipes - Vocal",
-      "Assets and Recipes - Visual", "Assets and Recipes - Vocal",
-      "No Communication"
-      */
-      "Visual communication", "Vocal communication", "Behavioral communication"
-    ];
-
-    const slotsContainer = document.getElementById('arrowSlots');
-    const bank = document.getElementById('conditionBank');
-    const submitBtn = document.getElementById('submitBtn');
-    const rankingDataInput = document.getElementById('rankingDataInput'); // Get the hidden input
-    const rankingForm = document.getElementById('rankingForm'); // Get the form
-    const timeoutBoolInput = document.getElementById('timeoutBoolInput'); // Get the timeout input
-    const explanationDataInput = document.getElementById('explanationDataInput'); // Get the explanation input
-
-    // Initial population of the bank (shuffled)
-    shuffle(conditions).forEach((text, i) => {
-      const item = createDraggableItem(text, `cond-${i}`);
-      bank.appendChild(item);
-    });
-
-<<<<<<< HEAD
-    // Create empty slots (same number as conditions)
-    Array.from({ length: conditions.length }).forEach(() => {
-=======
-    // Create empty slots
-    Array.from({ length: {{ num_blocs }} }).forEach(() => {
->>>>>>> ec406f96
-      const slot = document.createElement('div');
-      slot.className = 'arrow-slot';
-      slot.ondrop = drop;
-      slot.ondragover = allowDrop;
-      slotsContainer.appendChild(slot);
-    });
-
-    function createDraggableItem(text, id) {
-      const item = document.createElement('div');
-      item.className = 'condition-item';
-      item.textContent = text;
-      item.id = id;
-      item.draggable = true;
-      item.ondragstart = e => e.dataTransfer.setData("text", id);
-      return item;
-    }
-
-    function allowDrop(e) {
-      e.preventDefault();
-    }
-
-    function drop(e) {
-      e.preventDefault();
-      const data = e.dataTransfer.getData("text");
-      const dragged = document.getElementById(data);
-
-      // Prevent dropping if the target slot already has a child
-      if (e.target.classList.contains("arrow-slot") && e.target.hasChildNodes()) return;
-
-      // Append to slot or bank
-      if (e.target.classList.contains("arrow-slot") || e.target.id === "conditionBank") {
-        e.target.appendChild(dragged);
-        updateSubmitState();
-      }
-    }
-
-    function updateSubmitState() {
-      if (preferenceSubmitted) return; // Prevent any changes if already submitted
-      
-      const filled = Array.from(document.querySelectorAll('.arrow-slot')).filter(slot => slot.hasChildNodes());
-<<<<<<< HEAD
-      const allSlotsFilled = (filled.length === conditions.length); // Check against number of conditions
-=======
-      const allSlotsFilled = (filled.length === {{ num_blocs }});
->>>>>>> ec406f96
-      submitBtn.disabled = !allSlotsFilled; // Enable if all slots are filled
-
-      if (allSlotsFilled) {
-        // If all slots are filled, prepare the data for submission
-        const ranking = Array.from(document.querySelectorAll('.arrow-slot')).map(slot => slot.textContent.trim());
-        rankingDataInput.value = JSON.stringify(ranking); // Store as JSON string in hidden input
-      } else {
-        rankingDataInput.value = ''; // Clear if not all slots are filled
-      }
-    }
-
-    // Function to shuffle an array (already provided)
-    function shuffle(array) {
-      for (let i = array.length - 1; i > 0; i--) {
-        const j = Math.floor(Math.random() * (i + 1));
-        [array[i], array[j]] = [array[j], array[i]];
-      }
-      return array;
-    }
-
-    // Form submission handler to prevent double submission
-    document.getElementById('rankingForm').addEventListener('submit', function(event) {
-      if (preferenceSubmitted) {
-        event.preventDefault();
-        return;
-      }
-      
-      // Check if form is complete (manual submission)
-      const filled = Array.from(document.querySelectorAll('.arrow-slot')).filter(slot => slot.hasChildNodes());
-<<<<<<< HEAD
-      const allSlotsFilled = (filled.length === conditions.length); // Check against number of conditions
-=======
-      const allSlotsFilled = (filled.length === {{ num_blocs }});
->>>>>>> ec406f96
-      
-      if (!allSlotsFilled) {
-        event.preventDefault();
-        return;
-      }
-      
-      preferenceSubmitted = true;
-      clearInterval(timerInterval);
-      submitBtn.disabled = true;
-      
-      // Prepare data for manual submission
-      const ranking = Array.from(document.querySelectorAll('.arrow-slot')).map(slot => slot.textContent.trim());
-      rankingDataInput.value = JSON.stringify(ranking);
-      timeoutBoolInput.value = "false"; // Ensure manual submission is marked as such
-      explanationDataInput.value = document.getElementById('explanationText').value; // Include explanation text
-    });
-
-    // Start timer when page loads
-    document.addEventListener('DOMContentLoaded', function() {
-      startPreferenceTimer();
-    });
-
-    // Replace onclick="submitRanking()" with form submission
-    // We don't need a direct submitRanking() function call on the button anymore,
-    // as the form handles the submission when the button is type="submit".
-    // The data is prepared by updateSubmitState() and put into the hidden input.
-
-  </script>
-
-</body>
+<!DOCTYPE html>
+<html lang="fr">
+<head>
+  <meta charset="UTF-8">
+  <title>Classement des Conditions</title>
+  <style>
+    body {
+      font-family: sans-serif;
+      padding: 2rem;
+      max-width: 1000px;
+      margin: auto;
+    }
+
+    h2 { margin-bottom: 0.5rem; }
+
+    .instructions {
+      margin-bottom: 1.5rem;
+      padding: 10px;
+      background: #f9f9f9;
+      border-left: 4px solid #0077cc;
+    }
+
+    .arrow-container {
+      position: relative;
+      height: 220px;
+      margin-bottom: 0.5rem;
+      display: flex;
+      align-items: center;
+      justify-content: center;
+    }
+
+    .arrow-background {
+      position: absolute;
+      width: 100%;
+      height: 100%;
+      background: url('data:image/svg+xml;utf8,<svg xmlns="http://www.w3.org/2000/svg" viewBox="0 0 1000 120"><polygon points="0,0 950,0 990,60 950,120 0,120" fill="white" stroke="black" stroke-width="3"/></svg>') no-repeat center;
+      background-size: contain;
+      z-index: 0;
+    }
+
+    .arrow-zone {
+      display: flex;
+      gap: 10px;
+      z-index: 1;
+    }
+
+    .arrow-slot {
+      width: 120px;
+      height: 60px;
+      border: 2px dashed #ccc;
+      background: white;
+      border-radius: 5px;
+      flex-shrink: 0;
+      display: flex;
+      align-items: center;
+      justify-content: center;
+      text-align: center;
+      font-size: 0.85rem;
+    }
+
+    .arrow-footer {
+      display: flex;
+      justify-content: space-between;
+      margin-top: 0.2rem;
+      padding: 0 10px;
+    }
+
+    .arrow-footer span {
+      font-size: 0.9rem;
+      font-style: italic;
+    }
+
+    .condition-bank {
+      display: flex;
+      flex-wrap: wrap;
+      justify-content: center;
+      gap: 10px;
+      padding: 15px;
+      border: 2px solid black;
+      border-radius: 5px;
+      background: #fafafa;
+      height: 180px;
+      overflow-y: auto;
+      margin-top: 1.5rem;
+    }
+
+    .condition-item {
+      width: 220px;
+      height: 60px;
+      box-sizing: border-box;
+      padding: 10px;
+      background: #f0f0f0;
+      border: 1px solid #bbb;
+      border-radius: 5px;
+      cursor: grab;
+      display: flex;
+      align-items: center;
+      justify-content: center;
+      text-align: center;
+      font-size: 0.9rem;
+    }
+
+    button {
+      margin-top: 1.5rem;
+      padding: 10px 20px;
+      font-size: 1rem;
+    }
+  </style>
+</head>
+
+<body>
+
+  <h2>Ranking of communications</h2>
+  <div id="preference-timer" style="font-weight:bold; color:#b00; text-align:right; margin-bottom:1rem;"></div>
+  <div class="instructions">
+    Drag each condition of communication into a box on the arrow, from left to right (from least to most preferred).<br>
+    You may adjust your ranking at any time.<br>
+    <strong>There are no right or wrong answers</strong> — we are simply interested in your personal preference.
+  </div>
+
+  <div class="arrow-container">
+    <div class="arrow-background"></div>
+    <div class="arrow-zone" id="arrowSlots"></div>
+  </div>
+
+  <div class="arrow-footer">
+    <span>Least preferred</span>
+    <span>Most preferred</span>
+  </div>
+
+  <div class="condition-bank" id="conditionBank" ondrop="drop(event)" ondragover="allowDrop(event)"></div>
+
+  <div style="margin-top: 1.5rem;">
+    <h3 style="margin-bottom: 0.5rem; font-size: 1rem;">Comments and remarks</h3>
+    <textarea id="explanationText" name="explanation_text" rows="4" cols="80" style="width: 100%; padding: 10px; border: 1px solid #ccc; border-radius: 5px; font-family: sans-serif;" placeholder="You can add any comments or remarks here (optional)..."></textarea>
+  </div>
+
+  <form id="rankingForm" method="POST" action="/submit_qex_ranking">
+    <input type="hidden" name="ranking_data" id="rankingDataInput">
+    <input type="hidden" name="timeout_bool" id="timeoutBoolInput" value="false">
+    <input type="hidden" name="explanation_text" id="explanationDataInput">
+    <button type="submit" id="submitBtn" disabled>Valider</button>
+  </form>
+
+  <script>
+    // Timer logic (similar to other questionnaires)
+    const timer_PREFERENCE = {{ preference_length|default(60) }};
+    let timeLeft = timer_PREFERENCE;
+    let timerInterval = null;
+    let preferenceSubmitted = false;
+
+    function updateTimerDisplay() {
+      const timerDiv = document.getElementById('preference-timer');
+      if (timerDiv) timerDiv.textContent = `Time left: ${timeLeft}s`;
+    }
+
+    function collectRankingDataWithNan() {
+      const slots = Array.from(document.querySelectorAll('.arrow-slot'));
+      const ranking = slots.map(slot => {
+        if (slot.hasChildNodes()) {
+          return slot.textContent.trim();
+        } else {
+          return "nan";
+        }
+      });
+      return ranking;
+    }
+
+    function submitPreferenceByTimer() {
+      if (preferenceSubmitted) return;
+      preferenceSubmitted = true;
+      const ranking = collectRankingDataWithNan();
+      rankingDataInput.value = JSON.stringify(ranking);
+      document.getElementById('timeoutBoolInput').value = "true";
+      document.getElementById('explanationDataInput').value = document.getElementById('explanationText').value;
+      submitBtn.disabled = true;
+      document.getElementById('rankingForm').submit();
+    }
+
+    function startPreferenceTimer() {
+      updateTimerDisplay();
+      timerInterval = setInterval(() => {
+        timeLeft -= 1;
+        updateTimerDisplay();
+        if (timeLeft <= 0) {
+          clearInterval(timerInterval);
+          submitPreferenceByTimer();
+        }
+      }, 1000);
+    }
+
+    const conditions = [
+      /*
+      "Assets - Visual", "Assets - Vocal",
+      "Recipes - Visual", "Recipes - Vocal",
+      "Assets and Recipes - Visual", "Assets and Recipes - Vocal",
+      "No Communication"
+      */
+      "Visual communication", "Vocal communication", "Behavioral communication"
+    ];
+
+    const slotsContainer = document.getElementById('arrowSlots');
+    const bank = document.getElementById('conditionBank');
+    const submitBtn = document.getElementById('submitBtn');
+    const rankingDataInput = document.getElementById('rankingDataInput'); // Get the hidden input
+    const rankingForm = document.getElementById('rankingForm'); // Get the form
+    const timeoutBoolInput = document.getElementById('timeoutBoolInput'); // Get the timeout input
+    const explanationDataInput = document.getElementById('explanationDataInput'); // Get the explanation input
+
+    // Initial population of the bank (shuffled)
+    shuffle(conditions).forEach((text, i) => {
+      const item = createDraggableItem(text, `cond-${i}`);
+      bank.appendChild(item);
+    });
+
+    // Create empty slots
+    Array.from({ length: {{ num_blocs }} }).forEach(() => {
+      const slot = document.createElement('div');
+      slot.className = 'arrow-slot';
+      slot.ondrop = drop;
+      slot.ondragover = allowDrop;
+      slotsContainer.appendChild(slot);
+    });
+
+    function createDraggableItem(text, id) {
+      const item = document.createElement('div');
+      item.className = 'condition-item';
+      item.textContent = text;
+      item.id = id;
+      item.draggable = true;
+      item.ondragstart = e => e.dataTransfer.setData("text", id);
+      return item;
+    }
+
+    function allowDrop(e) {
+      e.preventDefault();
+    }
+
+    function drop(e) {
+      e.preventDefault();
+      const data = e.dataTransfer.getData("text");
+      const dragged = document.getElementById(data);
+
+      // Prevent dropping if the target slot already has a child
+      if (e.target.classList.contains("arrow-slot") && e.target.hasChildNodes()) return;
+
+      // Append to slot or bank
+      if (e.target.classList.contains("arrow-slot") || e.target.id === "conditionBank") {
+        e.target.appendChild(dragged);
+        updateSubmitState();
+      }
+    }
+
+    function updateSubmitState() {
+      if (preferenceSubmitted) return; // Prevent any changes if already submitted
+
+      const filled = Array.from(document.querySelectorAll('.arrow-slot')).filter(slot => slot.hasChildNodes());
+      const allSlotsFilled = (filled.length === {{ num_blocs }});
+      submitBtn.disabled = !allSlotsFilled; // Enable if all slots are filled
+
+      if (allSlotsFilled) {
+        // If all slots are filled, prepare the data for submission
+        const ranking = Array.from(document.querySelectorAll('.arrow-slot')).map(slot => slot.textContent.trim());
+        rankingDataInput.value = JSON.stringify(ranking); // Store as JSON string in hidden input
+      } else {
+        rankingDataInput.value = ''; // Clear if not all slots are filled
+      }
+    }
+
+    // Function to shuffle an array (already provided)
+    function shuffle(array) {
+      for (let i = array.length - 1; i > 0; i--) {
+        const j = Math.floor(Math.random() * (i + 1));
+        [array[i], array[j]] = [array[j], array[i]];
+      }
+      return array;
+    }
+
+    // Form submission handler to prevent double submission
+    document.getElementById('rankingForm').addEventListener('submit', function(event) {
+      if (preferenceSubmitted) {
+        event.preventDefault();
+        return;
+      }
+
+      // Check if form is complete (manual submission)
+      const filled = Array.from(document.querySelectorAll('.arrow-slot')).filter(slot => slot.hasChildNodes());
+      const allSlotsFilled = (filled.length === {{ num_blocs }});
+
+      if (!allSlotsFilled) {
+        event.preventDefault();
+        return;
+      }
+
+      preferenceSubmitted = true;
+      clearInterval(timerInterval);
+      submitBtn.disabled = true;
+
+      // Prepare data for manual submission
+      const ranking = Array.from(document.querySelectorAll('.arrow-slot')).map(slot => slot.textContent.trim());
+      rankingDataInput.value = JSON.stringify(ranking);
+      timeoutBoolInput.value = "false"; // Ensure manual submission is marked as such
+      explanationDataInput.value = document.getElementById('explanationText').value; // Include explanation text
+    });
+
+    // Start timer when page loads
+    document.addEventListener('DOMContentLoaded', function() {
+      startPreferenceTimer();
+    });
+
+    // Replace onclick="submitRanking()" with form submission
+    // We don't need a direct submitRanking() function call on the button anymore,
+    // as the form handles the submission when the button is type="submit".
+    // The data is prepared by updateSubmitState() and put into the hidden input.
+
+  </script>
+
+</body>
 </html>