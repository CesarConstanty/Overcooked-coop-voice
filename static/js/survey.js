--- conflicted
+++ resolved
@@ -1,4 +1,3 @@
-<<<<<<< HEAD
 console.log("executing survey_manager");
 
 class CallBackTrigger {
@@ -177,13 +176,13 @@
 
 socket.on('next_step', function () {
     console.log('[NEXT_STEP] Received next_step event');
-    
+
     // Récupère le numéro du bloc courant et le nombre total de blocs
     var step = parseInt($('#step').text());
     var total_blocs = parseInt($('#total_blocs').text());
-    
+
     console.log(`[NEXT_STEP] Current step: ${step}, Total blocs: ${total_blocs}`);
-    
+
     // Si on vient de finir le dernier bloc, on redirige vers le ranking
     if (step + 1 > total_blocs) {
         console.log('[NEXT_STEP] All blocs completed, redirecting to qex_ranking');
@@ -199,13 +198,13 @@
     $("#qpt").hide();
     $("#QpbDisplay").show();
     $("#qpb").show();
-    
+
     // Démarre le timer QPB maintenant que le questionnaire est affiché
     if (window.qpb_model) {
         qpbSubmitted = false;
         let qpb_timer_val = parseInt($("#qpb_timer_value").text()) || 30;
         let timer = qpb_timer_val;
-        
+
         // Ajoute un affichage du timer si besoin
         if ($("#QpbDisplay").find("#qpb_timer_display").length === 0) {
             $("#QpbDisplay").prepend('<div id="qpb_timer_display" style="text-align:center; font-size:1.1em; color:#3a7bd5; margin-bottom:1em;"></div>');
@@ -248,13 +247,13 @@
     $("#qpb").hide();
     $("#HoffmanDisplay").show();
     $("#hoffman").show();
-    
+
     // Démarre le timer Hoffman maintenant que le questionnaire est affiché
     if (window.hoffman_model) {
         hoffmanSubmitted = false;
         let hoffman_timer_val = parseInt($("#hoffman_timer_value").text()) || 30;
         let timer = hoffman_timer_val;
-        
+
         // Ajoute un affichage du timer si besoin
         if ($("#HoffmanDisplay").find("#hoffman_timer_display").length === 0) {
             $("#HoffmanDisplay").prepend('<div id="hoffman_timer_display" style="text-align:center; font-size:1.1em; color:#3a7bd5; margin-bottom:1em;"></div>');
@@ -289,290 +288,3 @@
         }, 1000);
     }
 });
-=======
-console.log("executing survey_manager");
-
-class CallBackTrigger {
-    constructor(callback, trial_id) {
-        this.callback = callback;
-        this.trial_id = trial_id;
-    }
-    trigger() {
-        this.callback("qpt")
-    }
-}
-
-var timeout;
-var timeleft;
-var callbacktrigger;
-var qpt_timeout_bool = false;
-var qpt_model;
-var qpt_elements;
-var qptStartTime = null;
-var qptSubmitted = false;
-var qptTimerInterval = null;
-var qpbTimerInterval = null;
-var qpbSubmitted = false;
-var hoffmanTimerInterval = null;
-var hoffmanSubmitted = false;
-
-// SurveyJS only for QPB and Hoffman
-socket.on("connect", function () {
-    console.log("connect survey")
-    Survey.StylesManager.applyTheme("defaultV2");
-
-    // -- QPB (SurveyJS)
-    let qpb_elements_raw = $('#qpb_elements').text();
-    let qpb_elements = null;
-    if (qpb_elements_raw && qpb_elements_raw.trim().length > 0 && qpb_elements_raw.trim() !== "None" && qpb_elements_raw.trim() !== "null") {
-        try {
-            qpb_elements = JSON.parse(qpb_elements_raw);
-        } catch (e) {
-            console.error("Erreur de parsing qpb_elements:", e);
-        }
-    }
-    if (qpb_elements && qpb_elements.elements && qpb_elements.elements.length > 0) {
-        var qpb_model = new Survey.Model(qpb_elements);
-        qpb_model.onComplete.add(function (sender) {
-            qpbSubmitted = true;
-            if (qpbTimerInterval) {
-                clearInterval(qpbTimerInterval);
-                qpbTimerInterval = null;
-            }
-            socket.emit("post_qpb", { "survey_data": sender.data });
-        });
-        $("#QpbDisplay").Survey({
-            model: qpb_model
-        });
-
-        // Timer QPB sera démarré seulement quand le questionnaire s'affiche
-        window.qpb_model = qpb_model; // Rendre accessible globalement pour l'événement qpb
-    }
-
-    // -- Hoffman (SurveyJS)
-    let hoffman_elements_raw = $('#hoffman_elements').text();
-    let hoffman_elements = null;
-    if (hoffman_elements_raw && hoffman_elements_raw.trim().length > 0 && hoffman_elements_raw.trim() !== "None" && hoffman_elements_raw.trim() !== "null") {
-        try {
-            hoffman_elements = JSON.parse(hoffman_elements_raw);
-        } catch (e) {
-            console.error("Erreur de parsing hoffman_elements:", e);
-        }
-    }
-    if (hoffman_elements && hoffman_elements.elements && hoffman_elements.elements.length > 0) {
-        var hoffman_model = new Survey.Model(hoffman_elements);
-        hoffman_model.onComplete.add(function (sender) {
-            hoffmanSubmitted = true;
-            if (hoffmanTimerInterval) {
-                clearInterval(hoffmanTimerInterval);
-                hoffmanTimerInterval = null;
-            }
-            socket.emit("post_hoffman", { "survey_data": sender.data });
-            console.log('debug', sender.data);
-        });
-        $("#HoffmanDisplay").Survey({
-            model: hoffman_model
-        });
-
-        // Timer Hoffman sera démarré seulement quand le questionnaire s'affiche
-        window.hoffman_model = hoffman_model; // Rendre accessible globalement pour l'événement hoffman
-    }
-});
-
-// Handler pour le QPT natif (agency)
-socket.on('qpt', function (data, callback) {
-    // Affiche le formulaire natif
-    $('#overcooked').hide();
-    $("#qpt").show();
-
-    // Affichage conditionnel du score ou du temps
-    if (typeof data.score !== "undefined") {
-        $("#agency_score_placeholder").text(data.score);
-    }
-
-    // Réinitialise les sliders et data-touched
-    $('#qptForm input[type=range]').each(function() {
-        $(this).val(50);
-        $(this).attr('data-touched', 'false');
-    });
-    checkQptFormComplete();
-
-    qptStartTime = Date.now();
-    qptSubmitted = false;
-    window.qptCallback = callback;
-    window.curr_trial_id = data.trial;
-
-    // Timer
-    let timer = data.qpt_length || 30;
-    $("#qpt_timer").text(timer + " seconds left");
-    if (qptTimerInterval) {
-        clearInterval(qptTimerInterval);
-        qptTimerInterval = null;
-    }
-    qptTimerInterval = setInterval(function() {
-        timer -= 1;
-        $("#qpt_timer").text(timer + " seconds left");
-        if (timer <= 0) {
-            clearInterval(qptTimerInterval);
-            qptTimerInterval = null;
-            if ($("#qpt").is(":visible") && !qptSubmitted) {
-                sendQptForm(true); // timeout_bool = true
-            }
-        }
-    }, 1000);
-});
-
-// Gestion du bouton submit QPT natif
-function sendQptForm(timeout_bool = false) {
-    if (qptSubmitted) return;
-    qptSubmitted = true;
-    if (qptTimerInterval) {
-        clearInterval(qptTimerInterval);
-        qptTimerInterval = null;
-    }
-    $("#qptForm button[type=submit]").prop("disabled", true);
-    const data = {};
-    $('#qptForm input[type=range]').each(function() {
-        let touched = $(this).attr('data-touched');
-        let val = $(this).val();
-        data[$(this).attr('name')] = (touched !== "true") ? "nan" : val;
-    });
-    // Ajoute le temps écoulé en secondes
-    let elapsed = qptStartTime ? ((Date.now() - qptStartTime) / 1000) : null;
-    socket.emit("post_qpt", { "survey_data": data, "timeout_bool": timeout_bool, "trial_id": window.curr_trial_id || 0, "time": elapsed });
-    $("#qpt").hide();
-    if (window.qptCallback) window.qptCallback();
-}
-
-$(document).on('submit', '#qptForm', function(e) {
-    e.preventDefault();
-    sendQptForm(false);
-});
-
-// Vérifie si tous les sliders ont été touchés pour activer le bouton submit
-function checkQptFormComplete() {
-    let complete = true;
-    $('#qptForm input[type=range]').each(function() {
-        if ($(this).attr('data-touched') !== "true") {
-            complete = false;
-        }
-    });
-    $("#qptForm button[type=submit]").prop("disabled", !complete);
-}
-
-// Marque le slider comme touché à la première interaction et vérifie le formulaire
-$(document).on('input change', '#qptForm input[type=range]', function() {
-    $(this).attr('data-touched', 'true');
-    checkQptFormComplete();
-});
-
-socket.on('next_step', function () {
-    // Récupère le numéro du bloc courant et le nombre total de blocs
-    var step = parseInt($('#step').text());
-    var total_blocs = parseInt($('#total_blocs').text());
-    // Si on vient de finir le dernier bloc, on redirige vers le ranking
-    if (step + 1 > total_blocs) {
-        window.location.href = "/qex_ranking";
-    } else {
-        // MODIFICATION: Rediriger vers /planning au lieu de recharger la page
-        // Cela déclenchera la logique de vérification des tutoriels de condition
-        window.location.href = "/planning";
-    }
-});
-
-socket.on('qpb', function () {
-    $("#qpt").hide();
-    $("#QpbDisplay").show();
-    $("#qpb").show();
-    
-    // Démarre le timer QPB maintenant que le questionnaire est affiché
-    if (window.qpb_model) {
-        qpbSubmitted = false;
-        let qpb_timer_val = parseInt($("#qpb_timer_value").text()) || 30;
-        let timer = qpb_timer_val;
-        
-        // Ajoute un affichage du timer si besoin
-        if ($("#QpbDisplay").find("#qpb_timer_display").length === 0) {
-            $("#QpbDisplay").prepend('<div id="qpb_timer_display" style="text-align:center; font-size:1.1em; color:#3a7bd5; margin-bottom:1em;"></div>');
-        }
-        $("#qpb_timer_display").text(timer + " seconds left");
-
-        if (qpbTimerInterval) {
-            clearInterval(qpbTimerInterval);
-            qpbTimerInterval = null;
-        }
-        qpbTimerInterval = setInterval(function () {
-            timer -= 1;
-            $("#qpb_timer_display").text(timer + " seconds left");
-            if (timer <= 0) {
-                clearInterval(qpbTimerInterval);
-                qpbTimerInterval = null;
-                if (!qpbSubmitted) {
-                    // Remplit les questions non répondues avec "nan"
-                    let data = window.qpb_model.data;
-                    let qpb_elements_raw = $('#qpb_elements').text();
-                    let qpb_elements = JSON.parse(qpb_elements_raw);
-                    qpb_elements.elements.forEach(function (q) {
-                        if (q && q.name && (data[q.name] === undefined || data[q.name] === null || data[q.name] === "")) {
-                            data[q.name] = "nan";
-                        }
-                    });
-                    qpbSubmitted = true;
-                    window.qpb_model.onComplete.clear(); // Empêche double envoi
-                    socket.emit("post_qpb", { "survey_data": data });
-                }
-            }
-        }, 1000);
-    }
-});
-
-socket.on('hoffman', function () {
-    var step = parseInt($('#step').text());
-    var total_blocs = parseInt($('#total_blocs').text());
-    console.log("Signal hoffman reçu : ", hoffman_elements, " STEP : ", step );
-    $("#qpb").hide();
-    $("#HoffmanDisplay").show();
-    $("#hoffman").show();
-    
-    // Démarre le timer Hoffman maintenant que le questionnaire est affiché
-    if (window.hoffman_model) {
-        hoffmanSubmitted = false;
-        let hoffman_timer_val = parseInt($("#hoffman_timer_value").text()) || 30;
-        let timer = hoffman_timer_val;
-        
-        // Ajoute un affichage du timer si besoin
-        if ($("#HoffmanDisplay").find("#hoffman_timer_display").length === 0) {
-            $("#HoffmanDisplay").prepend('<div id="hoffman_timer_display" style="text-align:center; font-size:1.1em; color:#3a7bd5; margin-bottom:1em;"></div>');
-        }
-        $("#hoffman_timer_display").text(timer + " seconds left");
-
-        if (hoffmanTimerInterval) {
-            clearInterval(hoffmanTimerInterval);
-            hoffmanTimerInterval = null;
-        }
-        hoffmanTimerInterval = setInterval(function () {
-            timer -= 1;
-            $("#hoffman_timer_display").text(timer + " seconds left");
-            if (timer <= 0) {
-                clearInterval(hoffmanTimerInterval);
-                hoffmanTimerInterval = null;
-                if (!hoffmanSubmitted) {
-                    // Remplit les questions non répondues avec "nan"
-                    let data = window.hoffman_model.data;
-                    let hoffman_elements_raw = $('#hoffman_elements').text();
-                    let hoffman_elements = JSON.parse(hoffman_elements_raw);
-                    hoffman_elements.elements.forEach(function (q) {
-                        if (q && q.name && (data[q.name] === undefined || data[q.name] === null || data[q.name] === "")) {
-                            data[q.name] = "nan";
-                        }
-                    });
-                    hoffmanSubmitted = true;
-                    window.hoffman_model.onComplete.clear(); // Empêche double envoi
-                    socket.emit("post_hoffman", { "survey_data": data });
-                }
-            }
-        }, 1000);
-    }
-});
-
->>>>>>> ec406f96
