--- conflicted
+++ resolved
@@ -1,9 +1,8 @@
-<<<<<<< HEAD
 console.log("executing planning")
 // Persistent network connection that will be used to transmit real-time data
 var socket = io();
 
-/* * * * * * * * * * * * * * * * 
+/* * * * * * * * * * * * * * * *
  * Button click event handlers *
  * * * * * * * * * * * * * * * */
 
@@ -75,7 +74,7 @@
         $('start').attr("disable", true);
         $.ajax({
             type: "POST",
-            url: "/planning", 
+            url: "/planning",
             data: {"achieved_step" : $('#step').text()},
             success: function(){
                 location.reload();
@@ -85,7 +84,7 @@
 });
 
 
-/* * * * * * * * * * * * * 
+/* * * * * * * * * * * * *
  * Socket event handlers *
  * * * * * * * * * * * * */
 
@@ -183,8 +182,8 @@
 
     let bloc_key = data.config.bloc_order[data.step];
     $('#game-title').text(`Experiment in Progress, Bloc ${data.step + 1}/${Object.keys(data.config.blocs).length}, essai ${curr_trial}/${Object.keys(data.config.blocs[bloc_key]).length}`);
-    $('#game-title').show(); 
-    
+    $('#game-title').show();
+
     if (!window.spectating) {
         enable_key_listener();
     }
@@ -194,7 +193,7 @@
 
 // Lorsque le serveur émet l'évènement reset_game (via play_game dans app.py)
 // alors le jeu met à jour son affichage graphique pour passer à l'essai suivant
-socket.on('reset_game', function(data) {   
+socket.on('reset_game', function(data) {
     //console.log(`[RESET_GAME] Received reset_game event for trial ${data.trial + 1} in block ${data.step + 1}`);
     //console.log(`[RESET_GAME] State:`, data.state);
     step = $('#step')
@@ -211,7 +210,7 @@
         $("reset-game").hide();
         graphics_config = {
             container_id : "overcooked",
-            start_info : data.state, 
+            start_info : data.state,
             condition : data.condition,
             Game_Trial_Timer : data.config.Game_Trial_Timer
         };
@@ -222,7 +221,7 @@
         //console.log(`[RESET_GAME] Graphics reset complete for trial ${curr_trial} in block ${data.step + 1}`);
 
     }, data.timeout);
-    socket.emit("new_trial");     
+    socket.emit("new_trial");
     //console.log(`[RESET_GAME] Emitted new_trial event for trial ${curr_trial} in block ${data.step + 1}`);
 });
 
@@ -234,20 +233,20 @@
 socket.on('end_game', function(data) {
     console.log('[END_GAME] Received end_game event with status:', data.status);
     console.log('[END_GAME] Data:', data);
-    
+
     // Fonction de nettoyage centralisée
     function performCleanup() {
         // Arrêter immédiatement la surveillance des inputs et le jeu
         if (!window.spectating) {
             disable_key_listener();
         }
-        
+
         // Arrêter tous les intervalles en cours
         if (window.intervalID !== -1) {
             clearInterval(window.intervalID);
             window.intervalID = -1;
         }
-        
+
         // Nettoyer l'état graphique
         if (typeof graphics_end === 'function') {
             try {
@@ -256,25 +255,25 @@
                 console.log('[END_GAME] Warning: graphics_end failed:', e);
             }
         }
-        
+
         // Vider le contenu du jeu
         $("#overcooked").empty();
-        
+
         // Masquer tous les éléments de jeu
         $('#game-title').hide();
         $('#overcooked').hide();
         $('#leave').hide();
         $('#leave').attr("disabled", true);
     }
-    
+
     // Effectuer le nettoyage immédiatement
     performCleanup();
-    
+
     // Gérer l'affichage selon le statut
     if (data.status === 'done') {
         let bloc = $('#bloc').text();
         let step = $('#step').text();
-        
+
         // Afficher le message approprié
         if (data.show_post_trial_questionnaire && !data.is_last_trial_in_bloc) {
             console.log(`[POST_TRIAL] Affichage du questionnaire post-trial pour l'essai ${data.curr_trial_in_game + 1}/${data.total_trials_in_bloc}`);
@@ -285,13 +284,13 @@
         } else {
             $('#overcooked-container').append(`<h4>Now we are going to ask you a few questions about your feeling during the last games</h4>`);
         }
-        
+
         $('#game-over').show();
         $('#answer').attr("disabled", false);
     } else if (data.status === 'inactive') {
         $('#error-exit').show();
     }
-    
+
     // Si une confirmation est requise, l'envoyer
     if (data.requires_confirmation) {
         console.log('[END_GAME] Sending confirmation to server');
@@ -300,7 +299,7 @@
             socket.emit('end_game_confirmed', {game_ready: true});
         }, 100);
     }
-    
+
     console.log('[END_GAME] UI cleanup completed');
 });
 
@@ -333,7 +332,7 @@
 
 
 
-/* * * * * * * * * * * * * * 
+/* * * * * * * * * * * * * *
  * Game Key Event Listener *
  * * * * * * * * * * * * * */
 
@@ -362,7 +361,7 @@
                 break;
 
             default: // exit this handler for other keys
-                return; 
+                return;
         }
         e.preventDefault();
         socket.emit('action', { 'action' : action, 'condition' : condition});
@@ -395,349 +394,4 @@
     if (callback) {
         callback(true);
     }
-});
-=======
-console.log("executing planning")
-// Persistent network connection that will be used to transmit real-time data
-var socket = io();
-
-/* * * * * * * * * * * * * * * * 
- * Button click event handlers *
- * * * * * * * * * * * * * * * */
-
-var experimentParams = {
-    layouts : ["cramped_room", "counter_circuit"],
-    gameTime : 10,
-    playerZero : "DummyAI"
-};
-
-let step = 0;
-var curr_trial = 0;
-var condition = "U";
-
-
-
-
-$(function() { // le $ signifie que la fonction attend que le document html soit chargé
-    $('#create').click(function () { // fonction qui déclenche la création d'un nouveau jeu
-        console.log('Create button clicked'); // n'affiche rien dans la console
-        console.log('Event details:', event);
-        let params = JSON.parse($('#config').text()); // extraction des paramètres du jeu
-        let uid = $('#uid').text();
-        params.player_uid = uid; // ajout de paramètres supplémentaires
-        params.bloc = bloc;
-        params.condition = condition;
-        data = {
-            "params" : params, // stock uid/bloc/essaie dans un dictionnaire
-            "game_name" : "planning", // stipule l'utilisation de la classe PlanningGame
-            "create_if_not_found" : false
-        };
-        console.log(data);
-        socket.emit("create", data); // emet l'évènement socketIO create reçu par app.py
-        $('#waiting').show(); // mise à jour de certains élèments de l'interface
-        $('#join').hide();
-        $('#join').attr("disabled", true);
-        $('#create').hide();
-        $('#create').attr("disabled", true)
-        $("#instructions").hide();
-        $('#tutorial').hide();
-    });
-});
-
-$(function() {
-    $('#join').click(function() {
-        socket.emit("join", {});
-        $('#join').attr("disabled", true);
-        $('#create').attr("disabled", true);
-    });
-});
-
-$(function() {
-    $('#leave').click(function() {
-        socket.emit('leave', {});
-        $('#leave').attr("disabled", true);
-    });
-});
-
-$(function() {
-    $('#answer').click(function() {
-        let uid = $('#uid').text();
-        let step = $('#step').text();
-        $('answer').attr("disable", true);
-        window.location.href = "./question";
-    });
-});
-
-$(function() {
-    $('#start').click(function() {;
-        $('start').attr("disable", true);
-        $.ajax({
-            type: "POST",
-            url: "/planning", 
-            data: {"achieved_step" : $('#step').text()},
-            success: function(){
-                location.reload();
-            }
-        })
-    });
-});
-
-
-/* * * * * * * * * * * * * 
- * Socket event handlers *
- * * * * * * * * * * * * */
-
-window.intervalID = -1;
-window.spectating = true;
-
-socket.on("connect", function () {
-    let params = $('#config')//JSON.parse($('#config').text());
-    params.condition = $('#condition')
-    data = {
-        "params": params,
-        "game_name": "planning",
-        "create_if_not_found": false
-    };
-    socket.emit("create", data);
-    $('#waiting').show();
-    $('#join').hide();
-    $('#join').attr("disabled", true);
-    $('#create').hide();
-    $('#create').attr("disabled", true)
-    $("#instructions").hide();
-    $('#tutorial').hide();
-});
-
-socket.on('waiting', function (data) {
-    // Show game lobby
-    $('#error-exit').hide();
-    $('#waiting').hide();
-    $('#game-over').hide();
-    $('#instructions').hide();
-    $('#tutorial').hide();
-    $("#overcooked").empty();
-    $('#lobby').show();
-    $('#join').hide();
-    $('#join').attr("disabled", true)
-    $('#create').hide();
-    $('#create').attr("disabled", true)
-    $('#leave').show();
-    $('#leave').attr("disabled", false);
-    if (!data.in_game) {
-        // Begin pinging to join if not currently in a game
-        if (window.intervalID === -1) {
-            window.intervalID = setInterval(function () {
-                socket.emit('join', {});
-            }, 1000);
-        }
-    }
-});
-
-socket.on('creation_failed', function(data) {
-    // Tell user what went wrong
-    let err = data['error']
-    $("#overcooked").empty();
-    $('#lobby').hide();
-    $("#instructions").show();
-    $('#tutorial').show();
-    $('#waiting').hide();
-    $('#join').show();
-    $('#join').attr("disabled", false);
-    $('#create').show();
-    $('#create').attr("disabled", false);
-    console.log("creation")
-    $('#overcooked').append(`<h4>Sorry, game creation code failed with error: ${JSON.stringify(err)}</>`);
-});
-// déclenché suite à une requette de app.py
-socket.on('start_game', function(data) {
-    // Hide game-over and lobby, show game title header
-    if (window.intervalID !== -1) {
-        clearInterval(window.intervalID);
-        window.intervalID = -1;
-    }
-    graphics_config = {
-        container_id : "overcooked",
-        start_info : data.start_info,
-        condition : data.config.conditions[data.config.bloc_order[data.step]],
-        mechanic : data.config.mechanic,
-        Game_Trial_Timer : data.config.Game_Trial_Timer,
-        show_counter_drop : data.config.show_counter_drop,
-    };
-    window.spectating = data.spectating;
-    $('#error-exit').hide();
-    $("#overcooked").empty();
-    $('#game-over').hide();
-    $('#lobby').hide();
-    $('#waiting').hide();
-    $('#join').hide();
-    $('#join').attr("disabled", true);
-    $('#create').hide();
-    $('#create').attr("disabled", true)
-    $("#instructions").hide();
-    $('#tutorial').hide();
-    $('#leave').show();
-    $('#leave').attr("disabled", false)
-    curr_trial = data.trial +1;
-
-    let bloc_key = data.config.bloc_order[data.step];
-    $('#game-title').text(`Experiment in Progress, Bloc ${data.step + 1}/${Object.keys(data.config.blocs).length}, essai ${curr_trial}/${Object.keys(data.config.blocs[bloc_key]).length}`);
-    $('#game-title').show(); 
-    
-    if (!window.spectating) {
-        enable_key_listener();
-    }
-    graphics_start(graphics_config);
-});
-
-
-// Lorsque le serveur émet l'évènement reset_game (via play_game dans app.py)
-// alors le jeu met à jour son affichage graphique pour passer à l'essai suivant
-socket.on('reset_game', function(data) {   
-    //console.log(`[RESET_GAME] Received reset_game event for trial ${data.trial + 1} in block ${data.step + 1}`);
-    //console.log(`[RESET_GAME] State:`, data.state);
-    step = $('#step')
-    //graphics_end();
-    //game_config.scene.endLevel(); // Il semble que endlevel n'existe pas ce qui engendre un chargement du layout du premier essai en boucle lorsque complété
-    if (!window.spectating) {       // problème observé en utilisant la config test_layout(bug__enlevel), simplement le commmenter semble suffir
-        disable_key_listener();
-    }
-    curr_trial = data.trial + 1;
-    $('#game-title').text(`Experiment in Progress, Bloc ${data.step+1}/${Object.keys(data.config.blocs).length}, essai ${curr_trial}/${Object.keys(data.config.blocs[data.step]).length}`);
-    $("#reset-game").show();
-    setTimeout(function() {
-        //console.log(`[RESET_GAME] Resetting graphics for trial ${curr_trial} in block ${data.step + 1}`);
-        $("reset-game").hide();
-        graphics_config = {
-            container_id : "overcooked",
-            start_info : data.state, 
-            condition : data.condition,
-            Game_Trial_Timer : data.config.Game_Trial_Timer
-        };
-        if (!window.spectating) {
-            enable_key_listener();
-        }
-        graphics_reset(graphics_config);
-        //console.log(`[RESET_GAME] Graphics reset complete for trial ${curr_trial} in block ${data.step + 1}`);
-
-    }, data.timeout);
-    socket.emit("new_trial");     
-    //console.log(`[RESET_GAME] Emitted new_trial event for trial ${curr_trial} in block ${data.step + 1}`);
-});
-
-socket.on('state_pong', function(data) {
-    // Draw state update
-    drawState(data['state']);
-});
-
-socket.on('end_game', function(data) {
-    // Hide game data and display game-over html
-    graphics_end();
-    if (!window.spectating) {
-        disable_key_listener();
-    }
-    let bloc = $('#bloc').text();
-    let step = $('#step').text();
-    
-    // Vérifier si c'est un questionnaire post-trial ou post-bloc
-    if (data.show_post_trial_questionnaire && !data.is_last_trial_in_bloc) {
-        // Questionnaire post-trial
-        console.log(`[POST_TRIAL] Affichage du questionnaire post-trial pour l'essai ${data.curr_trial_in_game + 1}/${data.total_trials_in_bloc}`);
-        $('#overcooked-container').append(`<h4>Please answer a few questions about the trial you just completed (${data.curr_trial_in_game + 1}/${data.total_trials_in_bloc})</h4>`);
-    } else if (data.is_last_trial_in_bloc) {
-        // Questionnaire post-bloc
-        console.log(`[POST_BLOC] Affichage du questionnaire post-bloc après ${data.total_trials_in_bloc} essais`);
-        $('#overcooked-container').append(`<h4>Now we are going to ask you a few questions about your feeling during the last games</h4>`);
-    } else {
-        // Cas par défaut
-        $('#overcooked-container').append(`<h4>Now we are going to ask you a few questions about your feeling during the last games</h4>`);
-    }
-    
-    $('#game-title').hide();
-    $('#game-over').show();
-    $('#overcooked').hide();
-    $('#answer').attr("disabled", false);
-    $("#leave").hide();
-    $('#leave').attr("disabled", true)
-    
-    // Game ended unexpectedly
-    if (data.status === 'inactive') {
-        $('#error-exit').show();
-    }
-});
-
-socket.on('end_lobby', function() {
-    // Hide lobby
-    console.log("end_lobby");
-    $('#lobby').hide();
-    $("#join").show();
-    $('#join').attr("disabled", false);
-    $("#create").show();
-    $('#create').attr("disabled", false)
-    $("#leave").hide();
-    $('#leave').attr("disabled", true)
-    $("#instructions").show();
-    $('#tutorial').show();
-
-    // Stop trying to join
-    clearInterval(window.intervalID);
-    window.intervalID = -1;
-})
-
-
-
-/* * * * * * * * * * * * * * 
- * Game Key Event Listener *
- * * * * * * * * * * * * * */
-
-function enable_key_listener() {
-    $(document).on('keydown', function(e) {
-        let action = 'STAY'
-        switch (e.which) {
-            case 37: // left
-                action = 'LEFT';
-                break;
-
-            case 38: // up
-                action = 'UP';
-                break;
-
-            case 39: // right
-                action = 'RIGHT';
-                break;
-
-            case 40: // down
-                action = 'DOWN';
-                break;
-
-            case 32: //space
-                action = 'SPACE';
-                break;
-
-            default: // exit this handler for other keys
-                return; 
-        }
-        e.preventDefault();
-        socket.emit('action', { 'action' : action, 'condition' : condition});
-    });
-};
-
-function disable_key_listener() {
-    $(document).off('keydown');
-};
-
-
-/* * * * * * * * * * *
- * Utility Functions *
- * * * * * * * * * * */
-// convertit des dictionnaires en json
-var arrToJSON = function(arr) {
-    let retval = {}
-    for (let i = 0; i < arr.length; i++) {
-        elem = arr[i];
-        key = elem['name'];
-        value = elem['value'];
-        retval[key] = value;
-    }
-    return retval;
-};
->>>>>>> ec406f96
+});